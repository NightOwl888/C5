--- conflicted
+++ resolved
@@ -22,12 +22,8 @@
     <DefineConstants>DEBUG;TRACE</DefineConstants>
     <ErrorReport>prompt</ErrorReport>
     <WarningLevel>4</WarningLevel>
-<<<<<<< HEAD
     <DocumentationFile>
     </DocumentationFile>
-=======
->>>>>>> 8bc5b842
-    <DocumentationFile>bin\Debug\C5.Tests.xml</DocumentationFile>
   </PropertyGroup>
   <PropertyGroup Condition=" '$(Configuration)|$(Platform)' == 'Release|AnyCPU' ">
     <DebugType>pdbonly</DebugType>
