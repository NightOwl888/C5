--- conflicted
+++ resolved
@@ -30,12 +30,8 @@
     <DefineConstants>DEBUG;TRACE</DefineConstants>
     <WarningLevel>4</WarningLevel>
     <IncrementalBuild>false</IncrementalBuild>
-<<<<<<< HEAD
     <DocumentationFile>
     </DocumentationFile>
-=======
->>>>>>> 8bc5b842
-    <DocumentationFile>bin\Debug\C5.Tests.xml</DocumentationFile>
   </PropertyGroup>
   <PropertyGroup Condition=" '$(Configuration)' == 'Release' ">
     <DebugSymbols>false</DebugSymbols>
