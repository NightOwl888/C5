--- conflicted
+++ resolved
@@ -19,10 +19,6 @@
   </PropertyGroup>
   <Import Project="$(MSBuildSDKExtrasTargets)" Condition="Exists('$(MSBuildSDKExtrasTargets)')" />
   <ItemGroup>
-<<<<<<< HEAD
-    <PackageReference Include="msbuild.sdk.extras" Version="1.0.5" />
-=======
-    <PackageReference Include="msbuild.sdk.extras" Version="1.0.3" PrivateAssets="all" />
->>>>>>> 1444da38
+    <PackageReference Include="msbuild.sdk.extras" Version="1.0.5" PrivateAssets="all" />
   </ItemGroup>
 </Project>